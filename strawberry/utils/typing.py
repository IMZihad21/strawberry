--- conflicted
+++ resolved
@@ -1,21 +1,13 @@
 import sys
 from collections.abc import AsyncGenerator
-<<<<<<< HEAD
-from typing import _GenericAlias  # type: ignore
-from typing import ClassVar, Generic, Type, TypeVar, Union
-=======
 from typing import (  # type: ignore
-    Any,
-    Callable,
     ClassVar,
     Generic,
-    Tuple,
     Type,
     TypeVar,
     Union,
-    _GenericAlias,
+    _GenericAlias,  # type: ignore
 )
->>>>>>> 441c127b
 
 
 def is_list(annotation: object) -> bool:
